import enum
import struct

import ctypes

import pymem.ressources.psapi
import pymem.ressources.ntdll


class LUID(ctypes.Structure):

    _fields_ = [
        ("LowPart", ctypes.c_ulong),
        ("HighPart", ctypes.c_long)
    ]


class LUID_AND_ATTRIBUTES(ctypes.Structure):

    _fields_ = [
        ("Luid", LUID),
        ("Attributes", ctypes.c_ulong),
    ]

<<<<<<< HEAD
=======
    def is_enabled(self):
        return bool(self.attributes & SE_TOKEN_PRIVILEGE.SE_PRIVILEGE_ENABLED)

    def enable(self):
        self.attributes |= SE_TOKEN_PRIVILEGE.SE_PRIVILEGE_ENABLED

    def get_name(self):
        import pymem.ressources.advapi32

        size = ctypes.c_ulong(10240)
        buf = ctypes.create_unicode_buffer(size.value)
        res = pymem.ressources.advapi32.LookupPrivilegeName(None, self.LUID, buf, size)
        if res == 0:
            raise RuntimeError("Could not LookupPrivilegeName")
        return buf[:size.value]

    def __str__(self):
        res = self.get_name()
        if self.is_enabled():
            res += ' (enabled)'
        return res

>>>>>>> d6d4e809

class TOKEN_PRIVILEGES(ctypes.Structure):

    _fields_ = [
        ("count", ctypes.c_ulong),
        ("Privileges", LUID_AND_ATTRIBUTES * 0)
    ]

    def get_array(self):
        array_type = LUID_AND_ATTRIBUTES*self.count
        privileges = ctypes.cast(self.Privileges, ctypes.POINTER(array_type)).contents
        return privileges

    def __iter__(self):
        return iter(self.get_array())


PTOKEN_PRIVILEGES = ctypes.POINTER(TOKEN_PRIVILEGES)


MAX_MODULE_NAME32 = 255


class ModuleEntry32(ctypes.Structure):
    """Describes an entry from a list of the modules belonging to the specified process.

    https://msdn.microsoft.com/en-us/library/windows/desktop/ms684225%28v=vs.85%29.aspx
    """
    _fields_ = [
<<<<<<< HEAD
        ( 'dwSize' , ctypes.c_ulong ) ,
        ( 'th32ModuleID' , ctypes.c_ulong ),
        ( 'th32ProcessID' , ctypes.c_ulong ),
        ( 'GlblcntUsage' , ctypes.c_ulong ),
        ( 'ProccntUsage' , ctypes.c_ulong ) ,
        ( 'modBaseAddr' , ctypes.POINTER(ctypes.c_ulonglong)),
        ( 'modBaseSize' , ctypes.c_ulong ) ,
        ( 'hModule' , ctypes.c_ulong ) ,
        ( 'szModule' , ctypes.c_char * (MAX_MODULE_NAME32 + 1)),
        ( 'szExePath' , ctypes.c_char * ctypes.wintypes.MAX_PATH)
=======
        ('dwSize', ctypes.c_ulong),
        ('th32ModuleID', ctypes.c_ulong ),
        ('th32ProcessID', ctypes.c_ulong ),
        ('GlblcntUsage', ctypes.c_ulong ),
        ('ProccntUsage', ctypes.c_ulong),
        ('modBaseAddr', ctypes.POINTER(ctypes.c_ulonglong)),
        ('modBaseSize', ctypes.c_ulong),
        ('hModule', ctypes.c_ulong),
        ('szModule', ctypes.c_char * (MAX_MODULE_NAME32 + 1)),
        ('szExePath', ctypes.c_char * ctypes.wintypes.MAX_PATH)
>>>>>>> d6d4e809
    ]

    def __init__(self, *args, **kwds):
        super(ModuleEntry32, self).__init__(*args, **kwds)
        self.dwSize = ctypes.sizeof(self)

    @property
    def base_address(self):
        return ctypes.addressof(self.modBaseAddr.contents)

    @property
    def name(self):
        return self.szModule.decode('utf-8')


LPMODULEENTRY32 = ctypes.POINTER(ModuleEntry32)


class ProcessEntry32(ctypes.Structure):
    """Describes an entry from a list of the processes residing in the system address space when a snapshot was taken.

    https://msdn.microsoft.com/en-us/library/windows/desktop/ms684839(v=vs.85).aspx
    """
    _fields_ = [
<<<<<<< HEAD
        ( 'dwSize' , ctypes.c_ulong ) ,
        ( 'cntUsage' , ctypes.c_ulong) ,
        ( 'th32ProcessID' , ctypes.c_ulong) ,
        ( 'th32DefaultHeapID' , ctypes.POINTER(ctypes.c_ulong) ) ,
        ( 'th32ModuleID' , ctypes.c_ulong) ,
        ( 'cntThreads' , ctypes.c_ulong) ,
        ( 'th32ParentProcessID' , ctypes.c_ulong) ,
        ( 'pcPriClassBase' , ctypes.c_ulong) ,
        ( 'dwFlags' , ctypes.c_ulong) ,
        ( 'szExeFile' , ctypes.c_char * ctypes.wintypes.MAX_PATH)
=======
        ('dwSize', ctypes.c_ulong),
        ('cntUsage', ctypes.c_ulong),
        ('th32ProcessID', ctypes.c_ulong),
        ('th32DefaultHeapID', ctypes.POINTER(ctypes.c_ulong)),
        ('th32ModuleID', ctypes.c_ulong),
        ('cntThreads', ctypes.c_ulong),
        ('th32ParentProcessID', ctypes.c_ulong),
        ('pcPriClassBase', ctypes.c_ulong),
        ('dwFlags', ctypes.c_ulong),
        ('szExeFile', ctypes.c_char * ctypes.wintypes.MAX_PATH)
>>>>>>> d6d4e809
    ]

    @property
    def szExeFile(self):
        return self.szExeFile.decode('utf-8')

    def __init__(self, *args, **kwds):
        super(ProcessEntry32, self).__init__(*args, **kwds)
        self.dwSize = ctypes.sizeof(self)


class FILETIME(ctypes.Structure):

    _fields_ = [
        ("dwLowDateTime", ctypes.c_ulong),
        ("dwHighDateTime", ctypes.c_ulong)
    ]

    @property
    def value(self):
        v = struct.unpack('>Q', struct.pack('>LL', self.dwHighDateTime, self.dwLowDateTime))
        v = v[0]
        return v


class ThreadEntry32(ctypes.Structure):
    """Describes an entry from a list of the threads executing in the system when a snapshot was taken.

    https://msdn.microsoft.com/en-us/library/windows/desktop/ms686735(v=vs.85).aspx
    """

    _fields_ = [
        ('dwSize', ctypes.c_ulong),
        ("cntUsage", ctypes.c_ulong),
        ("th32ThreadID", ctypes.c_ulong),
        ("th32OwnerProcessID", ctypes.c_ulong),
        ("tpBasePri", ctypes.c_ulong),
        ("tpDeltaPri", ctypes.c_ulong),
        ("dwFlags", ctypes.c_ulong)
    ]

    @property
    def szExeFile(self):
        return self.szExeFile.decode('utf-8')

    # XXX: save it somehow
    @property
    def creation_time(self):
        THREAD_QUERY_INFORMATION = 0x0040
        handle = pymem.ressources.kernel32.OpenThread(
            THREAD_QUERY_INFORMATION, False, self.th32ThreadID
        )

        ctime = FILETIME()
        etime = FILETIME()
        ktime = FILETIME()
        utime = FILETIME()

        pymem.ressources.kernel32.GetThreadTimes(
            handle, ctypes.pointer(ctime), ctypes.pointer(etime), ctypes.pointer(ktime), ctypes.pointer(utime)
        )
        pymem.ressources.kernel32.CloseHandle(handle)
        return ctime.value

    def __init__(self, *args, **kwds):
        super(ThreadEntry32, self).__init__(*args, **kwds)
        self.dwSize = ctypes.sizeof(self)


class PROCESS(enum.IntEnum):
    """Process manipulation flags"""

    #: Required to create a process.
    PROCESS_CREATE_PROCESS = 0x0080
    #: Required to create a thread.
    PROCESS_CREATE_THREAD = 0x0002
    #: PROCESS_DUP_HANDLE
    PROCESS_DUP_HANDLE = 0x0040
    #: Required to retrieve certain information about a process, such as its token, exit code, and priority class (see OpenProcessToken).
    PROCESS_QUERY_INFORMATION = 0x0400
    #: Required to retrieve certain information about a process (see GetExitCodeProcess, GetPriorityClass, IsProcessInJob, QueryFullProcessImageName).
    PROCESS_QUERY_LIMITED_INFORMATION = 0x1000
    #: Required to set certain information about a process, such as its priority class (see SetPriorityClass).
    PROCESS_SET_INFORMATION = 0x0200
    #: Required to set memory limits using SetProcessWorkingSetSize.
    PROCESS_SET_QUOTA = 0x0100
    #: Required to suspend or resume a process.
    PROCESS_SUSPEND_RESUME = 0x0800
    #: Required to terminate a process using TerminateProcess.
    PROCESS_TERMINATE = 0x0001
    #: Required to perform an operation on the address space of a process (see VirtualProtectEx and WriteProcessMemory).
    PROCESS_VM_OPERATION = 0x0008
    #: Required to read memory in a process using ReadProcessMemory.
    PROCESS_VM_READ = 0x0010
    #: Required to write to memory in a process using WriteProcessMemory.
    PROCESS_VM_WRITE = 0x0020
    #: Required to wait for the process to terminate using the wait functions.
    SYNCHRONIZE = 0x00100000
    #: Combines DELETE, READ_CONTROL, WRITE_DAC, and WRITE_OWNER access.
    STANDARD_RIGHTS_REQUIRED = 0x000F0000
    #: All possible access rights for a process object.
    PROCESS_ALL_ACCESS = (
        STANDARD_RIGHTS_REQUIRED | SYNCHRONIZE | 0xFFF
    )
    #: Required to delete the object.
    DELETE = 0x00010000
    #: Required to read information in the security descriptor for the object, not including the information in the
    #: SACL. To read or write the SACL, you must request the ACCESS_SYSTEM_SECURITY access right. For more information
    #: see SACL Access Right.
    READ_CONTROL = 0x00020000
    #: Required to modify the DACL in the security descriptor for the object.
    WRITE_DAC = 0x00040000
    #: Required to change the owner in the security descriptor for the object.
    WRITE_OWNER = 0x00080000


class TOKEN(enum.IntEnum):
    STANDARD_RIGHTS_REQUIRED = 0x000F0000
    TOKEN_ASSIGN_PRIMARY = 0x0001
    TOKEN_DUPLICATE = 0x0002
    TOKEN_IMPERSONATE = 0x0004
    TOKEN_QUERY = 0x0008
    TOKEN_QUERY_SOURCE = 0x0010
    TOKEN_ADJUST_PRIVILEGES = 0x0020
    TOKEN_ADJUST_GROUPS = 0x0040
    TOKEN_ADJUST_DEFAULT = 0x0080
    TOKEN_ADJUST_SESSIONID = 0x0100
    TOKEN_ALL_ACCESS = (
        STANDARD_RIGHTS_REQUIRED |
        TOKEN_ASSIGN_PRIMARY |
        TOKEN_DUPLICATE |
        TOKEN_IMPERSONATE |
        TOKEN_QUERY |
        TOKEN_QUERY_SOURCE |
        TOKEN_ADJUST_PRIVILEGES |
        TOKEN_ADJUST_GROUPS |
        TOKEN_ADJUST_DEFAULT
    )


class SE_TOKEN_PRIVILEGE(enum.IntEnum):
    """An access token contains the security information for a logon session.
    The system creates an access token when a user logs on, and every process executed on behalf of the user has a copy of the token."""

    SE_PRIVILEGE_ENABLED_BY_DEFAULT = 0x00000001
    SE_PRIVILEGE_ENABLED = 0x00000002
    SE_PRIVILEGE_REMOVED = 0x00000004
    SE_PRIVILEGE_USED_FOR_ACCESS = 0x80000000


class MEMORY_STATE(enum.IntEnum):
    """The type of memory allocation"""
    #: Allocates memory charges (from the overall size of memory and the paging files on disk) for the specified reserved memory pages. The function also guarantees that when the caller later initially accesses the memory, the contents will be zero. Actual physical pages are not allocated unless/until the virtual addresses are actually accessed.
    MEM_COMMIT = 0x1000
    #: XXX
    MEM_FREE = 0x10000
    #: XXX
    MEM_RESERVE = 0x2000
    #: Decommits the specified region of committed pages. After the operation, the pages are in the reserved state.
    #: https://msdn.microsoft.com/en-us/library/windows/desktop/aa366894(v=vs.85).aspx
    MEM_DECOMMIT = 0x4000
    #: Releases the specified region of pages. After the operation, the pages are in the free state.
    #: https://msdn.microsoft.com/en-us/library/windows/desktop/aa366894(v=vs.85).aspx
    MEM_RELEASE = 0x8000


class MEMORY_TYPES(enum.IntEnum):
    #: XXX
    MEM_IMAGE = 0x1000000
    #: XXX
    MEM_MAPPED = 0x40000
    #: XXX
    MEM_PRIVATE = 0x20000


class MEMORY_PROTECTION(enum.IntEnum):
    """The following are the memory-protection options;
    you must specify one of the following values when allocating or protecting a page in memory
    https://msdn.microsoft.com/en-us/library/windows/desktop/aa366786(v=vs.85).aspx"""

    #: Enables execute access to the committed region of pages. An attempt to write to the committed region results in an access violation.
    PAGE_EXECUTE = 0x10
    #: Enables execute or read-only access to the committed region of pages. An attempt to write to the committed region results in an access violation.
    PAGE_EXECUTE_READ = 0x20
    #: Enables execute, read-only, or read/write access to the committed region of pages.
    PAGE_EXECUTE_READWRITE = 0x40
    #: Enables execute, read-only, or copy-on-write access to a mapped view of a file mapping object. An attempt to write to a committed copy-on-write page results in a private copy of the page being made for the process. The private page is marked as PAGE_EXECUTE_READWRITE, and the change is written to the new page.
    PAGE_EXECUTE_WRITECOPY = 0x80
    #: Disables all access to the committed region of pages. An attempt to read from, write to, or execute the committed region results in an access violation.
    PAGE_NOACCESS = 0x01
    #: Enables read-only access to the committed region of pages. An attempt to write to the committed region results in an access violation. If Data Execution Prevention is enabled, an attempt to execute code in the committed region results in an access violation.
    PAGE_READONLY = 0x02
    #: Enables read-only or read/write access to the committed region of pages. If Data Execution Prevention is enabled, attempting to execute code in the committed region results in an access violation.
    PAGE_READWRITE = 0x04
    #: Enables read-only or copy-on-write access to a mapped view of a file mapping object. An attempt to write to a committed copy-on-write page results in a private copy of the page being made for the process. The private page is marked as PAGE_READWRITE, and the change is written to the new page. If Data Execution Prevention is enabled, attempting to execute code in the committed region results in an access violation.
    PAGE_WRITECOPY = 0x08
    #: Pages in the region become guard pages. Any attempt to access a guard page causes the system to raise a STATUS_GUARD_PAGE_VIOLATION exception and turn off the guard page status. Guard pages thus act as a one-time access alarm. For more information, see Creating Guard Pages.
    PAGE_GUARD = 0x100
    #: Sets all pages to be non-cachable. Applications should not use this attribute except when explicitly required for a device. Using the interlocked functions with memory that is mapped with SEC_NOCACHE can result in an EXCEPTION_ILLEGAL_INSTRUCTION exception.
    PAGE_NOCACHE = 0x200
    #: Sets all pages to be write-combined.
    #: Applications should not use this attribute except when explicitly required for a device. Using the interlocked functions with memory that is mapped as write-combined can result in an EXCEPTION_ILLEGAL_INSTRUCTION exception.
    PAGE_WRITECOMBINE = 0x400


SIZE_OF_80387_REGISTERS = 80
class FLOATING_SAVE_AREA(ctypes.Structure):
    """Undocumented ctypes.Structure used for ThreadContext."""
    _fields_ = [
        ('ControlWord', ctypes.c_uint),
        ('StatusWord', ctypes.c_uint),
        ('TagWord', ctypes.c_uint),
        ('ErrorOffset', ctypes.c_uint),
        ('ErrorSelector', ctypes.c_uint),
        ('DataOffset', ctypes.c_uint),
        ('DataSelector', ctypes.c_uint),
        ('RegisterArea', ctypes.c_byte * SIZE_OF_80387_REGISTERS),
        ('Cr0NpxState', ctypes.c_uint)
    ]

MAXIMUM_SUPPORTED_EXTENSION = 512
class ThreadContext(ctypes.Structure):
    """Represents a thread context"""

    _fields_ = [
        ('ContextFlags', ctypes.c_uint),
        ('Dr0', ctypes.c_uint),
        ('Dr1', ctypes.c_uint),
        ('Dr2', ctypes.c_uint),
        ('Dr3', ctypes.c_uint),
        ('Dr6', ctypes.c_uint),
        ('Dr7', ctypes.c_uint),
        ('FloatSave', FLOATING_SAVE_AREA),
        ('SegGs', ctypes.c_uint),
        ('SegFs', ctypes.c_uint),
        ('SegEs', ctypes.c_uint),
        ('SegDs', ctypes.c_uint),
        ('Edi', ctypes.c_uint),
        ('Esi', ctypes.c_uint),
        ('Ebx', ctypes.c_uint),
        ('Edx', ctypes.c_uint),
        ('Ecx', ctypes.c_uint),
        ('Eax', ctypes.c_uint),
        ('Ebp', ctypes.c_uint),
        ('Eip', ctypes.c_uint),
        ('SegCs', ctypes.c_uint),
        ('EFlags', ctypes.c_uint),
        ('Esp', ctypes.c_uint),
        ('SegSs', ctypes.c_uint),
        ('ExtendedRegisters', ctypes.c_byte * MAXIMUM_SUPPORTED_EXTENSION)
    ]


class MODULEINFO(ctypes.Structure):
    """Contains the module load address, size, and entry point.

    attributes:
      lpBaseOfDll
      SizeOfImage
      EntryPoint

    https://msdn.microsoft.com/en-us/library/windows/desktop/ms684229(v=vs.85).aspx
    """

    _fields_ = [
        ("lpBaseOfDll", ctypes.c_void_p), # remote pointer
        ("SizeOfImage", ctypes.c_ulong),
        ("EntryPoint", ctypes.c_void_p), # remote pointer
    ]

    def __init__(self, handle):
        self.process_handle = handle

    @property
    def name(self):
        modname = ctypes.c_buffer(ctypes.wintypes.MAX_PATH)
        pymem.ressources.psapi.GetModuleBaseNameA(
            self.process_handle,
            ctypes.c_void_p(self.lpBaseOfDll),
            modname,
            ctypes.sizeof(modname)
        )
        return modname.value.decode('utf-8')

    @property
    def filename(self):
        _filename = ctypes.c_buffer(ctypes.wintypes.MAX_PATH)
        pymem.ressources.psapi.GetModuleFileNameExA(
            self.process_handle,
            ctypes.c_void_p(self.lpBaseOfDll),
            _filename,
            ctypes.sizeof(_filename)
        )
        return _filename.value


class SYSTEM_INFO(ctypes.Structure):
    """Contains information about the current computer system.
    This includes the architecture and type of the processor, the number
    of processors in the system, the page size, and other such information.

    https://msdn.microsoft.com/en-us/library/windows/desktop/ms724958(v=vs.85).aspx
    """

    _fields_ = [
        ("wProcessorArchitecture", ctypes.c_ushort),
        ("wReserved", ctypes.c_ushort),
        ("dwPageSize", ctypes.c_ulong),
        ("lpMinimumApplicationAddress", ctypes.c_ulong),
        ("lpMaximumApplicationAddress", ctypes.c_ulonglong),
        ("dwActiveProcessorMask", ctypes.c_ulong),
        ("dwNumberOfProcessors", ctypes.c_ulong),
        ("dwProcessorType", ctypes.c_ulong),
        ("dwAllocationGranularity", ctypes.c_ulong),
        ("wProcessorLevel", ctypes.c_ushort),
        ("wProcessorRevision", ctypes.c_ushort)
    ]


class MEMORY_BASIC_INFORMATION(ctypes.Structure):
    """Contains information about a range of pages in the virtual address space of a process.
    The VirtualQuery and VirtualQueryEx functions use this structure.

    https://msdn.microsoft.com/en-us/library/windows/desktop/aa366775(v=vs.85).aspx
    """
    _fields_ = [
        ("BaseAddress", ctypes.c_ulonglong),
        ("AllocationBase", ctypes.c_ulonglong),
        ("AllocationProtect", ctypes.c_ulong),
        ("RegionSize", ctypes.c_ulonglong),
        ("State", ctypes.c_ulong),
        ("Protect", ctypes.c_ulong),
        ("Type", ctypes.c_ulong)
    ]

    @property
    def type(self):
        enum_type = [e for e in MEMORY_TYPES if e.value == self.Type] or None
        enum_type = enum_type[0] if enum_type else None
        return enum_type

    @property
    def state(self):
        enum_type = [e for e in MEMORY_STATE if e.value == self.State] or None
        enum_type = enum_type[0] if enum_type else None
        return enum_type

    @property
    def protect(self):
        enum_type = [e for e in MEMORY_PROTECTION if e.value == self.Protect]
        enum_type = enum_type[0] if enum_type else None
        return enum_type


class EnumProcessModuleEX(object):
    """The following are the EnumProcessModuleEX flags

    https://msdn.microsoft.com/ru-ru/library/windows/desktop/ms682633(v=vs.85).aspx
    """
    #: List the 32-bit modules
    LIST_MODULES_32BIT = 0x01
    #: List the 64-bit modules.
    LIST_MODULES_64BIT = 0x02
    #: List all modules.
    LIST_MODULES_ALL = 0x03
    #: Use the default behavior.
    LIST_MODULES_DEFAULT = 0x00


class SECURITY_ATTRIBUTES(ctypes.Structure):
    """The SECURITY_ATTRIBUTES structure contains the security descriptor for an
    object and specifies whether the handle retrieved by specifying this structure
    is inheritable.

    https://msdn.microsoft.com/en-us/library/windows/desktop/aa379560(v=vs.85).aspx
    """
    _fields_ = [('nLength', ctypes.c_ulong),
                ('lpSecurityDescriptor', ctypes.c_void_p),
                ('bInheritHandle', ctypes.c_long)
    ]
LPSECURITY_ATTRIBUTES = ctypes.POINTER(SECURITY_ATTRIBUTES)


class CLIENT_ID(ctypes.Structure):
    #: http://terminus.rewolf.pl/terminus/structures/ntdll/_CLIENT_ID64_x64.html
    _fields_ = [
        ("UniqueProcess", ctypes.c_void_p),
        ("UniqueThread", ctypes.c_void_p),
    ]


class THREAD_BASIC_INFORMATION(ctypes.Structure):
    _fields_ = [
        ("ExitStatus", pymem.ressources.ntdll.NTSTATUS),
        ("TebBaseAddress", ctypes.c_void_p),
        ("ClientId", CLIENT_ID),
        ("AffinityMask", ctypes.c_long),
        ("Priority", ctypes.c_long),
        ("BasePriority", ctypes.c_long)
    ]

# TEB
class TIB_UNION(ctypes.Union):

    _fields_ = [
        ("FiberData", ctypes.c_void_p),
        ("Version", ctypes.c_ulong),
    ]

class NT_TIB(ctypes.Structure):
    _fields_ = [
        ("ExceptionList", ctypes.c_void_p), # PEXCEPTION_REGISTRATION_RECORD
        ("StackBase", ctypes.c_void_p),
        ("StackLimit", ctypes.c_void_p),
        ("SubSystemTib", ctypes.c_void_p),
        ("u", TIB_UNION),
        ("ArbitraryUserPointer", ctypes.c_void_p),
        ("Self", ctypes.c_void_p), # PNTTIB
    ]


class SMALL_TEB(ctypes.Structure):
    _pack_ = 1

    _fields_ = [
        ("NtTib",                           NT_TIB),
        ("EnvironmentPointer",              ctypes.c_void_p),
        ("ClientId",                        CLIENT_ID),
        ("ActiveRpcHandle",                 ctypes.c_void_p),
        ("ThreadLocalStoragePointer",       ctypes.c_void_p)
    ]<|MERGE_RESOLUTION|>--- conflicted
+++ resolved
@@ -22,8 +22,6 @@
         ("Attributes", ctypes.c_ulong),
     ]
 
-<<<<<<< HEAD
-=======
     def is_enabled(self):
         return bool(self.attributes & SE_TOKEN_PRIVILEGE.SE_PRIVILEGE_ENABLED)
 
@@ -46,7 +44,6 @@
             res += ' (enabled)'
         return res
 
->>>>>>> d6d4e809
 
 class TOKEN_PRIVILEGES(ctypes.Structure):
 
@@ -76,18 +73,6 @@
     https://msdn.microsoft.com/en-us/library/windows/desktop/ms684225%28v=vs.85%29.aspx
     """
     _fields_ = [
-<<<<<<< HEAD
-        ( 'dwSize' , ctypes.c_ulong ) ,
-        ( 'th32ModuleID' , ctypes.c_ulong ),
-        ( 'th32ProcessID' , ctypes.c_ulong ),
-        ( 'GlblcntUsage' , ctypes.c_ulong ),
-        ( 'ProccntUsage' , ctypes.c_ulong ) ,
-        ( 'modBaseAddr' , ctypes.POINTER(ctypes.c_ulonglong)),
-        ( 'modBaseSize' , ctypes.c_ulong ) ,
-        ( 'hModule' , ctypes.c_ulong ) ,
-        ( 'szModule' , ctypes.c_char * (MAX_MODULE_NAME32 + 1)),
-        ( 'szExePath' , ctypes.c_char * ctypes.wintypes.MAX_PATH)
-=======
         ('dwSize', ctypes.c_ulong),
         ('th32ModuleID', ctypes.c_ulong ),
         ('th32ProcessID', ctypes.c_ulong ),
@@ -98,7 +83,6 @@
         ('hModule', ctypes.c_ulong),
         ('szModule', ctypes.c_char * (MAX_MODULE_NAME32 + 1)),
         ('szExePath', ctypes.c_char * ctypes.wintypes.MAX_PATH)
->>>>>>> d6d4e809
     ]
 
     def __init__(self, *args, **kwds):
@@ -123,18 +107,6 @@
     https://msdn.microsoft.com/en-us/library/windows/desktop/ms684839(v=vs.85).aspx
     """
     _fields_ = [
-<<<<<<< HEAD
-        ( 'dwSize' , ctypes.c_ulong ) ,
-        ( 'cntUsage' , ctypes.c_ulong) ,
-        ( 'th32ProcessID' , ctypes.c_ulong) ,
-        ( 'th32DefaultHeapID' , ctypes.POINTER(ctypes.c_ulong) ) ,
-        ( 'th32ModuleID' , ctypes.c_ulong) ,
-        ( 'cntThreads' , ctypes.c_ulong) ,
-        ( 'th32ParentProcessID' , ctypes.c_ulong) ,
-        ( 'pcPriClassBase' , ctypes.c_ulong) ,
-        ( 'dwFlags' , ctypes.c_ulong) ,
-        ( 'szExeFile' , ctypes.c_char * ctypes.wintypes.MAX_PATH)
-=======
         ('dwSize', ctypes.c_ulong),
         ('cntUsage', ctypes.c_ulong),
         ('th32ProcessID', ctypes.c_ulong),
@@ -145,7 +117,6 @@
         ('pcPriClassBase', ctypes.c_ulong),
         ('dwFlags', ctypes.c_ulong),
         ('szExeFile', ctypes.c_char * ctypes.wintypes.MAX_PATH)
->>>>>>> d6d4e809
     ]
 
     @property
