import ctypes
import logging
import os

import pymem.ressources.advapi32
import pymem.ressources.kernel32
import pymem.ressources.psapi
import pymem.ressources.structure


logger = logging.getLogger(__name__)


def inject_dll(handle, filepath):
    """Inject a dll into opened process.

        Parameters
        ----------
        handle: HANDLE
            Handle to an open object
        filepath: bytes
            Dll to be injected filepath

        Returns
        -------
        DWORD
            The address of injected dll
    """
    filepath_address = pymem.ressources.kernel32.VirtualAllocEx(
        handle,
        0,
        len(filepath),
        pymem.ressources.structure.MEMORY_STATE.MEM_COMMIT.value | pymem.ressources.structure.MEMORY_STATE.MEM_RESERVE.value,
        pymem.ressources.structure.MEMORY_PROTECTION.PAGE_EXECUTE_READWRITE.value
    )
    pymem.ressources.kernel32.WriteProcessMemory(handle, filepath_address, filepath, len(filepath), None)
    kernel32_handle = pymem.ressources.kernel32.GetModuleHandleW("kernel32.dll")
    load_library_a_address = pymem.ressources.kernel32.GetProcAddress(kernel32_handle, b"LoadLibraryA")
    thread_h = pymem.ressources.kernel32.CreateRemoteThread(
        handle, None, 0, load_library_a_address, filepath_address, 0, None
    )
    pymem.ressources.kernel32.WaitForSingleObject(thread_h, -1)
<<<<<<< HEAD

    exitcode = ctypes.c_ulong(0)
    pymem.ressources.kernel32.GetExitCodeThread(thread_h, ctypes.byref(exitcode))
=======
>>>>>>> d6d4e809
    pymem.ressources.kernel32.VirtualFreeEx(
        handle, filepath_address, len(filepath), pymem.ressources.structure.MEMORY_STATE.MEM_RELEASE.value
    )
    dll_name = os.path.basename(filepath)
    dll_name = dll_name.decode('ascii')
    module_address = pymem.ressources.kernel32.GetModuleHandleW(dll_name)
    return module_address


def get_luid(name):
    """
    Get the LUID for the SeCreateSymbolicLinkPrivilege
    """
    luid = pymem.ressources.structure.LUID()
    res = pymem.ressources.advapi32.LookupPrivilegeValue(None, name, luid)
    if not res > 0:
        raise RuntimeError("Couldn't lookup privilege value")
    return luid


def get_process_token():
    """
    Get the current process token
    """
    token = ctypes.c_void_p()
    res = pymem.ressources.advapi32.OpenProcessToken(ctypes.windll.kernel32.GetCurrentProcess(), pymem.ressources.structure.TOKEN.TOKEN_ALL_ACCESS, token)
    if not res > 0:
        raise RuntimeError("Couldn't get process token")
    return token


def set_debug_privilege(lpszPrivilege, bEnablePrivilege):
    """Leverage current process privileges.

    :param lpszPrivilege: privilege name
    :param bEnablePrivilege: Enable privilege
    :type lpszPrivilege: str
    :type bEnablePrivilege: bool
    :return: True if privileges have been leveraged.
    :rtype: bool
    """
    # create a space in memory for a TOKEN_PRIVILEGES structure
    #  with one element
    size = ctypes.sizeof(pymem.ressources.structure.TOKEN_PRIVILEGES)
    size += ctypes.sizeof(pymem.ressources.structure.LUID_AND_ATTRIBUTES)
    buffer = ctypes.create_string_buffer(size)

    tp = ctypes.cast(buffer, ctypes.POINTER(pymem.ressources.structure.TOKEN_PRIVILEGES)).contents
    tp.count = 1
    tp.get_array()[0].LUID = get_luid(lpszPrivilege)
    tp.get_array()[0].Attributes = (
        pymem.ressources.structure.SE_TOKEN_PRIVILEGE.SE_PRIVILEGE_ENABLED if bEnablePrivilege else 0
    )
    token = get_process_token()
    res = pymem.ressources.advapi32.AdjustTokenPrivileges(token, False, tp, 0, None, None)
    if res == 0:
        raise RuntimeError("AdjustTokenPrivileges error: 0x%08x\n" % ctypes.GetLastError())

    ERROR_NOT_ALL_ASSIGNED = 1300
    return ctypes.windll.kernel32.GetLastError() != ERROR_NOT_ALL_ASSIGNED


def base_module(handle):
    """Returns process base address, looking at its modules.

    :param handle: A valid handle to an open object.
    :type handle: ctypes.c_void_p
    :param process_id: The identifier of the process.
    :type process_id: ctypes.c_void_p
    :return: The base address of the current process.
    :rtype: ctypes.c_void_p
    """
    hModules  = (ctypes.c_void_p * 1024)()
    process_module_success = pymem.ressources.psapi.EnumProcessModulesEx(
        handle,
        ctypes.byref(hModules),
        ctypes.sizeof(hModules),
        ctypes.byref(ctypes.c_ulong()),
        pymem.ressources.structure.EnumProcessModuleEX.LIST_MODULES_ALL
    )
    if not process_module_success:
        return # xxx
    module_info = pymem.ressources.structure.MODULEINFO(handle)
    pymem.ressources.psapi.GetModuleInformation(
        handle,
        ctypes.c_void_p(hModules[0]),
        ctypes.byref(module_info),
        ctypes.sizeof(module_info)
    )
    return module_info


def open(process_id, debug=None, process_access=None):
    """Open a process given its process_id.
    By default the process is opened with full access and in debug mode.

    https://msdn.microsoft.com/en-us/library/windows/desktop/ms684320%28v=vs.85%29.aspx
    https://msdn.microsoft.com/en-us/library/windows/desktop/aa379588%28v=vs.85%29.aspx

    :param process_id: The identifier of the process to be opened
    :param debug: open process in debug mode
    :param process_access: desired access level
    :type process_id: ctypes.c_void_p
    :type debug: bool
    :type process_access: pymem.ressources.structure

    :return: A handle of the given process_id
    :rtype: ctypes.c_void_p
    """
    if debug is None:
        debug = True
    if not process_access:
        process_access = pymem.ressources.structure.PROCESS.PROCESS_ALL_ACCESS.value
    if debug:
<<<<<<< HEAD
        hToken = ctypes.c_void_p()
        hCurrentProcess = ctypes.windll.kernel32.GetCurrentProcess()
        TOKEN_ADJUST_PRIVILEGES = 0x0020
        TOKEN_QUERY = 0x0008
        ctypes.windll.advapi32.OpenProcessToken(hCurrentProcess, TOKEN_ADJUST_PRIVILEGES | TOKEN_QUERY, ctypes.byref(hToken))
        set_debug_privilege(hToken, 'SeDebugPrivilege', True)
    process_handle = pymem.ressources.kernel32.OpenProcess(process_access, 0, process_id)
=======
        set_debug_privilege('SeDebugPrivilege', True)
    process_handle = pymem.ressources.kernel32.OpenProcess(process_access, False, process_id)
>>>>>>> d6d4e809
    return process_handle


def open_main_thread(process_id):
    """List given process threads and return a handle to first created one.

    :param process_id: The identifier of the process
    :type process_id: ctypes.c_void_p

    :return: A handle to the first thread of the given process_id
    :rtype: ctypes.c_void_p
    """
    threads = enum_process_thread(process_id)
    threads = sorted(threads, key=lambda t32: t32.creation_time)

    if not threads:
        return  # todo: raise exception

    main_thread = threads[0]
    thread_handle = open_thread(main_thread.th32ThreadID)
    return thread_handle


def open_thread(thread_id, thread_access=None):
    """Opens an existing thread object.

    https://msdn.microsoft.com/en-us/library/windows/desktop/ms684335%28v=vs.85%29.aspx

    :param thread_id: The identifier of the thread to be opened.
    :type thread_id: ctypes.c_void_p

    :return: A handle to the first thread of the given process_id
    :rtype: ctypes.c_void_p
    """
    #XXX
    if not thread_access:
        thread_access = THREAD_ALL = 0x001F03FF
    thread_handle =  pymem.ressources.kernel32.OpenThread(thread_access, 0, thread_id)
    return thread_handle


def close_handle(handle):
    """Closes an open object handle.

    https://msdn.microsoft.com/en-us/library/windows/desktop/ms724211%28v=vs.85%29.aspx

    :param handle: A valid handle to an open object.
    :type handle: ctypes.c_void_p

    :return: If the function succeeds, the return value is nonzero.
    :rtype: bool
    """
    if not handle:
        return
    success = pymem.ressources.kernel32.CloseHandle(handle)
    return success


def list_processes():
    """List all processes

    https://msdn.microsoft.com/en-us/library/windows/desktop/ms682489%28v=vs.85%29.aspx
    https://msdn.microsoft.com/en-us/library/windows/desktop/ms684834%28v=vs.85%29.aspx

    :return: a list of process entry 32.
    :rtype: list(pymem.ressources.structure.ProcessEntry32)
    """
    SNAPPROCESS = 0x00000002
    hSnap = pymem.ressources.kernel32.CreateToolhelp32Snapshot(SNAPPROCESS, 0)
    process_entry = pymem.ressources.structure.ProcessEntry32()
    process_entry.dwSize = ctypes.sizeof(process_entry)
    p32 = pymem.ressources.kernel32.Process32First(hSnap, ctypes.byref(process_entry))
    if p32:
        yield process_entry
    while p32:
        yield process_entry
        p32 = pymem.ressources.kernel32.Process32Next(hSnap, ctypes.byref(process_entry))
    pymem.ressources.kernel32.CloseHandle(hSnap)


def process_from_name(name):
    """Open a process given its name.

    :param name: The name of the process to be opened
    :type name: str

    :return: The ProcessEntry32 structure of the given process.
    :rtype: ctypes.c_void_p
    """
    name = name.lower()
    processes = list_processes()
    for process in processes:
        if name in process.szExeFile.decode('utf-8').lower():
            return process


def process_from_id(process_id):
    """Open a process given its name.

    :param process_id: The identifier of the process
    :type process_id: ctypes.c_void_p

    :return: The ProcessEntry32 structure of the given process.
    :rtype: ctypes.c_void_p
    """
    processes = list_processes()
    for process in processes:
        if process_id == process.th32ProcessID:
            return process


def module_from_name(process_handle, module_name):
    """Retrieve a module loaded by given process.

    ex:
        d3d9 = module_from_name(process_handle, 'd3d9')

    :param process_handle: A process handle
    :param module_name: The module name
    :type process_handle: ctypes.c_void_p
    :type module_name: str
    :return: MODULEINFO
    """
    module_name = module_name.lower()
    modules = enum_process_module(process_handle)
    for module in modules:
        if module.name.lower() == module_name:
            return module


def enum_process_thread(process_id):
    """List all threads of given processes_id

    :param process_id: The identifier of the process
    :type process_id: ctypes.c_void_p

    :return: a list of thread entry 32.
    :rtype: list(pymem.ressources.structure.ThreadEntry32)
    """
    TH32CS_SNAPTHREAD = 0x00000004
    hSnap = pymem.ressources.kernel32.CreateToolhelp32Snapshot(TH32CS_SNAPTHREAD, 0)
    thread_entry = pymem.ressources.structure.ThreadEntry32()
    ret = pymem.ressources.kernel32.Thread32First(hSnap, ctypes.byref(thread_entry))

    if not ret:
        raise pymem.exception.PymemError('Could not get Thread32First')

    while ret:
        if thread_entry.th32OwnerProcessID == process_id:
            yield thread_entry
        ret = pymem.ressources.kernel32.Thread32Next(hSnap, ctypes.byref(thread_entry))
    pymem.ressources.kernel32.CloseHandle(hSnap)


def enum_process_module(handle):
    """List and retrieves the base names of the specified loaded module within a process

    https://msdn.microsoft.com/en-us/library/windows/desktop/ms682633(v=vs.85).aspx
    https://msdn.microsoft.com/en-us/library/windows/desktop/ms683196(v=vs.85).aspx

    :param handle: A valid handle to an open object.
    :type handle: ctypes.c_void_p

    :return: a list of loaded modules
    :rtype: list(pymem.ressources.structure.MODULEINFO)
    """
    hModules  = (ctypes.c_void_p * 1024)()
    process_module_success = pymem.ressources.psapi.EnumProcessModulesEx(
        handle,
        ctypes.byref(hModules),
        ctypes.sizeof(hModules),
        ctypes.byref(ctypes.c_ulong()),
        pymem.ressources.structure.EnumProcessModuleEX.LIST_MODULES_ALL
    )
    if process_module_success:
        hModules = iter(m for m in hModules if m)
        for hModule in hModules:
            module_info = pymem.ressources.structure.MODULEINFO(handle)
            pymem.ressources.psapi.GetModuleInformation(
                handle,
                ctypes.c_void_p(hModule),
                ctypes.byref(module_info),
                ctypes.sizeof(module_info)
            )
            yield module_info


def is_64_bit(handle):
    """Determines whether the specified process is running under WOW64 (emulation).

    :param handle: A valid handle to an open object.
    :type handle: ctypes.c_void_p

    :return: True if the 32 bit process is running under WOW64.
    :rtype: bool
    """
    Wow64Process = ctypes.c_long()
    response = pymem.ressources.kernel32.IsWow64Process(handle, ctypes.byref(Wow64Process))
    return Wow64Process<|MERGE_RESOLUTION|>--- conflicted
+++ resolved
@@ -40,12 +40,6 @@
         handle, None, 0, load_library_a_address, filepath_address, 0, None
     )
     pymem.ressources.kernel32.WaitForSingleObject(thread_h, -1)
-<<<<<<< HEAD
-
-    exitcode = ctypes.c_ulong(0)
-    pymem.ressources.kernel32.GetExitCodeThread(thread_h, ctypes.byref(exitcode))
-=======
->>>>>>> d6d4e809
     pymem.ressources.kernel32.VirtualFreeEx(
         handle, filepath_address, len(filepath), pymem.ressources.structure.MEMORY_STATE.MEM_RELEASE.value
     )
@@ -160,18 +154,8 @@
     if not process_access:
         process_access = pymem.ressources.structure.PROCESS.PROCESS_ALL_ACCESS.value
     if debug:
-<<<<<<< HEAD
-        hToken = ctypes.c_void_p()
-        hCurrentProcess = ctypes.windll.kernel32.GetCurrentProcess()
-        TOKEN_ADJUST_PRIVILEGES = 0x0020
-        TOKEN_QUERY = 0x0008
-        ctypes.windll.advapi32.OpenProcessToken(hCurrentProcess, TOKEN_ADJUST_PRIVILEGES | TOKEN_QUERY, ctypes.byref(hToken))
-        set_debug_privilege(hToken, 'SeDebugPrivilege', True)
-    process_handle = pymem.ressources.kernel32.OpenProcess(process_access, 0, process_id)
-=======
         set_debug_privilege('SeDebugPrivilege', True)
     process_handle = pymem.ressources.kernel32.OpenProcess(process_access, False, process_id)
->>>>>>> d6d4e809
     return process_handle
 
 
